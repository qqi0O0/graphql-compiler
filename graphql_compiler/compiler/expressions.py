# Copyright 2017-present Kensho Technologies, LLC.
from graphql import GraphQLInt, GraphQLList, GraphQLNonNull
import six

from ..exceptions import GraphQLCompilationError
from ..schema import COUNT_META_FIELD_NAME, GraphQLDate, GraphQLDateTime
from .compiler_entities import Expression
from .helpers import (
    STANDARD_DATE_FORMAT, STANDARD_DATETIME_FORMAT, FoldScopeLocation, Location,
    ensure_unicode_string, is_graphql_type, safe_quoted_string, strip_non_null_from_type,
    validate_safe_string
)


# Since MATCH uses $-prefixed keywords to indicate special values,
# we must restrict those keywords from being used as variables.
# For consistency, we blacklist these keywords in both Gremlin and MATCH.
RESERVED_MATCH_KEYWORDS = frozenset({
    u'$matches',
    u'$matched',
    u'$paths',
    u'$elements',
    u'$pathElements',
    u'$depth',
    u'$currentMatch',
})


def make_replacement_visitor(find_expression, replace_expression):
    """Return a visitor function that replaces every instance of one expression with another one."""
    def visitor_fn(expression):
        """Return the replacement if this expression matches the expression we're looking for."""
        if expression == find_expression:
            return replace_expression
        else:
            return expression

    return visitor_fn


def make_type_replacement_visitor(find_types, replacement_func):
    """Return a visitor function that replaces expressions of a given type with new expressions."""
    def visitor_fn(expression):
        """Return a replacement expression if the original expression is of the correct type."""
        if isinstance(expression, find_types):
            return replacement_func(expression)
        else:
            return expression

    return visitor_fn


class Literal(Expression):
    """A literal, such as a boolean value, null, or a fixed string value.

    We have to be extra careful with string literals -- for ease of escaping, we use
    json.dumps() to represent strings. However, we must then manually escape '$' characters
    as they trigger string interpolation in Groovy/Gremlin.
        http://docs.groovy-lang.org/latest/html/documentation/index.html#_string_interpolation

    Think long and hard about the above before allowing literals in user-supplied GraphQL!
    """

    __slots__ = ('value',)

    def __init__(self, value):
        """Construct a new Literal object with the given value."""
        super(Literal, self).__init__(value)
        self.value = value
        self.validate()

    def validate(self):
        """Validate that the Literal is correctly representable."""
        # Literals representing boolean values or None are correctly representable and supported.
        if self.value is None or self.value is True or self.value is False:
            return

        # Literal safe strings are correctly representable and supported.
        if isinstance(self.value, six.string_types):
            validate_safe_string(self.value)
            return

        # Literal ints are correctly representable and supported.
        if isinstance(self.value, int):
            return

        # Literal empty lists, and non-empty lists of safe strings, are
        # correctly representable and supported.
        if isinstance(self.value, list):
            if len(self.value) > 0:
                for x in self.value:
                    validate_safe_string(x)
            return

        raise GraphQLCompilationError(u'Cannot represent literal: {}'.format(self.value))

    def _to_output_code(self):
        """Return a unicode object with the Gremlin/MATCH/Cypher representation of this Literal."""
        # All supported Literal objects serialize to identical strings
        # in all of Gremlin, Cypher, and MATCH.
        self.validate()
        if self.value is None:
            return u'null'
        elif self.value is True:
            return u'true'
        elif self.value is False:
            return u'false'
        elif isinstance(self.value, six.string_types):
            return safe_quoted_string(self.value)
        elif isinstance(self.value, int):
            return six.text_type(self.value)
        elif isinstance(self.value, list):
            if len(self.value) == 0:
                return '[]'
            elif all(isinstance(x, six.string_types) for x in self.value):
                list_contents = ', '.join(safe_quoted_string(x) for x in sorted(self.value))
                return '[' + list_contents + ']'
        else:
            pass  # Fall through to assertion error below.
        raise AssertionError(u'Unreachable state reached: {}'.format(self))

    to_gremlin = _to_output_code
    to_match = _to_output_code
    to_cypher = _to_output_code


NullLiteral = Literal(None)
TrueLiteral = Literal(True)
FalseLiteral = Literal(False)
EmptyListLiteral = Literal([])
ZeroLiteral = Literal(0)


class Variable(Expression):
    """A variable for a parameterized query, to be filled in at runtime."""

    __slots__ = ('variable_name', 'inferred_type')

    def __init__(self, variable_name, inferred_type):
        """Construct a new Variable object for the given variable name.

        Args:
            variable_name: string, should start with '$' and then obey variable naming rules
                           (see validate_safe_string())
            inferred_type: GraphQL type object, specifying the inferred type of the variable

        Returns:
            new Variable object
        """
        variable_name = ensure_unicode_string(variable_name)
        super(Variable, self).__init__(variable_name, inferred_type)
        self.variable_name = variable_name
        self.inferred_type = inferred_type
        self.validate()

    def validate(self):
        """Validate that the Variable is correctly representable."""
        # Get the first letter, or empty string if it doesn't exist.
        if not self.variable_name.startswith(u'$'):
            raise GraphQLCompilationError(u'Expected variable name to start with $, but was: '
                                          u'{}'.format(self.variable_name))

        if self.variable_name in RESERVED_MATCH_KEYWORDS:
            raise GraphQLCompilationError(u'Cannot use reserved MATCH keyword {} as variable '
                                          u'name!'.format(self.variable_name))

        validate_safe_string(self.variable_name[1:])

        if not is_graphql_type(self.inferred_type):
            raise ValueError(u'Invalid value of "inferred_type": {}'.format(self.inferred_type))

        if isinstance(self.inferred_type, GraphQLNonNull):
            raise ValueError(u'GraphQL non-null types are not supported as "inferred_type": '
                             u'{}'.format(self.inferred_type))

        if isinstance(self.inferred_type, GraphQLList):
            inner_type = strip_non_null_from_type(self.inferred_type.of_type)
            if GraphQLDate.is_same_type(inner_type) or GraphQLDateTime.is_same_type(inner_type):
                # This is a compilation error rather than a ValueError as
                # it can be caused by an invalid GraphQL query on an otherwise valid schema.
                # In other words, it's an error in writing the GraphQL query, rather than
                # a programming error within the library.
                raise GraphQLCompilationError(
                    u'Lists of Date or DateTime cannot currently be represented as '
                    u'Variable objects: {}'.format(self.inferred_type))

    def to_match(self):
        """Return a unicode object with the MATCH representation of this Variable."""
        self.validate()

        # We don't want the dollar sign as part of the variable name.
        variable_with_no_dollar_sign = self.variable_name[1:]

        match_variable_name = '{%s}' % (six.text_type(variable_with_no_dollar_sign),)

        # We can't directly pass a Date or DateTime object, so we have to pass it as a string
        # and then parse it inline. For date format parameter meanings, see:
        # http://docs.oracle.com/javase/7/docs/api/java/text/SimpleDateFormat.html
        # For the semantics of the date() OrientDB SQL function, see:
        # http://orientdb.com/docs/last/SQL-Functions.html#date
        if GraphQLDate.is_same_type(self.inferred_type):
            return u'date(%s, "%s")' % (match_variable_name, STANDARD_DATE_FORMAT)
        elif GraphQLDateTime.is_same_type(self.inferred_type):
            return u'date(%s, "%s")' % (match_variable_name, STANDARD_DATETIME_FORMAT)
        else:
            return match_variable_name

    def to_gremlin(self):
        """Return a unicode object with the Gremlin representation of this expression."""
        self.validate()

        # We can't directly pass a Date or a DateTime object, so we have to pass it as a string
        # and then parse it inline. For date format parameter meanings, see:
        # http://docs.oracle.com/javase/7/docs/api/java/text/SimpleDateFormat.html
        if GraphQLDate.is_same_type(self.inferred_type):
            return u'Date.parse("{}", {})'.format(STANDARD_DATE_FORMAT, self.variable_name)
        elif GraphQLDateTime.is_same_type(self.inferred_type):
            return u'Date.parse("{}", {})'.format(STANDARD_DATETIME_FORMAT, self.variable_name)
        else:
            return six.text_type(self.variable_name)

    def to_cypher(self):
        """Return a unicode object with the Cypher representation of this expression."""
        # Cypher has built-in support for variable expansion, so we'll just emit a variable
        # definition and rely on Cypher to insert the value.
        self.validate()
        return u'{}'.format(self.variable_name)

    def __eq__(self, other):
        """Return True if the given object is equal to this one, and False otherwise."""
        # Since this object has a GraphQL type as a variable, which doesn't implement
        # the equality operator, we have to override equality and call is_same_type() here.
        return (type(self) == type(other) and
                self.variable_name == other.variable_name and
                self.inferred_type.is_same_type(other.inferred_type))

    def __ne__(self, other):
        """Check another object for non-equality against this one."""
        return not self.__eq__(other)


class LocalField(Expression):
    """A field at the current position in the query."""

    __slots__ = ('field_name', 'field_type')

    def __init__(self, field_name, field_type):
        """Construct a new LocalField object that references a field at the current position.

        Args:
            field_name: string, the name of the local field being referenced
            field_type: GraphQLType object describing the type of the referenced field. For some
                        special fields (such as OrientDB "@this" or "@rid"), we may be unable to
                        represent the field type in the GraphQL type system. In these situations,
                        this value is set to None.
        """
        super(LocalField, self).__init__(field_name, field_type)
        self.field_name = field_name
        self.field_type = field_type
        self.validate()

    def get_local_object_gremlin_name(self):
        """Return the Gremlin name of the local object whose field is being produced."""
        return u'it'

    def validate(self):
        """Validate that the LocalField is correctly representable."""
        validate_safe_string(self.field_name)
        if self.field_type is not None and not is_graphql_type(self.field_type):
            raise ValueError(u'Invalid value {} of "field_type": {}'.format(self.field_type, self))

    def to_match(self):
        """Return a unicode object with the MATCH representation of this LocalField."""
        self.validate()
        return six.text_type(self.field_name)

    def to_gremlin(self):
        """Return a unicode object with the Gremlin representation of this expression."""
        self.validate()

        local_object_name = self.get_local_object_gremlin_name()

        if self.field_name == '@this':
            return local_object_name

        if '@' in self.field_name:
            return u'{}[\'{}\']'.format(local_object_name, self.field_name)
        else:
            return u'{}.{}'.format(local_object_name, self.field_name)

    def to_cypher(self):
        """Not implemented, should not be used."""
        raise AssertionError(u'LocalField is not used as part of the query emission process in '
                             u'Cypher, so this is a bug. This function should not be called.')


class GlobalContextField(Expression):
    """A field drawn from the global context, for use in a global operations WHERE statement."""

    __slots__ = ('location', 'field_type')

    def __init__(self, location, field_type):
        """Construct a new GlobalContextField object that references a field at a given location.

        Args:
            location: Location, specifying where the field was declared.

        Returns:
            new GlobalContextField object
        """
        super(GlobalContextField, self).__init__(location, field_type)
        self.location = location
        self.field_type = field_type
        self.validate()

    def validate(self):
        """Validate that the GlobalContextField is correctly representable."""
        if not isinstance(self.location, Location):
            raise TypeError(u'Expected Location location, got: {} {}'
                            .format(type(self.location).__name__, self.location))

        if self.location.field is None:
            raise AssertionError(u'Received Location without a field: {}'
                                 .format(self.location))

        if not is_graphql_type(self.field_type):
            raise ValueError(u'Invalid value of "field_type": {}'.format(self.field_type))

    def to_match(self):
        """Return a unicode object with the MATCH representation of this GlobalContextField."""
        self.validate()

        mark_name, field_name = self.location.get_location_name()
        validate_safe_string(mark_name)
        validate_safe_string(field_name)

        return u'%s.%s' % (mark_name, field_name)

    def to_gremlin(self):
        """Not implemented, should not be used."""
        raise AssertionError(u'GlobalContextField is only used for the WHERE statement in '
                             u'MATCH, so this is a bug. This function should not be called.')

    def to_cypher(self):
        """Not implemented, should not be used."""
        raise AssertionError(u'GlobalContextField is not used as part of the query emission '
                             u'process in Cypher, so this is a bug. This function '
                             u'should not be called.')


class ContextField(Expression):
    """A field drawn from the global context, e.g. if selected earlier in the query."""

    __slots__ = ('location', 'field_type')

    def __init__(self, location, field_type):
        """Construct a new ContextField object that references a field from the global context.

        Args:
            location: Location, specifying where the field was declared. If the Location points
                      to a vertex, the field refers to the data captured at the location vertex.
                      Otherwise, if the Location points to a property, the field refers to
                      the particular value of that property.
            field_type: GraphQLType object, specifying the type of the field being output

        Returns:
            new ContextField object
        """
        super(ContextField, self).__init__(location, field_type)
        self.location = location
        self.field_type = field_type
        self.validate()

    def validate(self):
        """Validate that the ContextField is correctly representable."""
        if not isinstance(self.location, Location):
            raise TypeError(u'Expected Location location, got: {} {}'.format(
                type(self.location).__name__, self.location))

        if not is_graphql_type(self.field_type):
            raise ValueError(u'Invalid value of "field_type": {}'.format(self.field_type))

    def to_match(self):
        """Return a unicode object with the MATCH representation of this ContextField."""
        self.validate()

        mark_name, field_name = self.location.get_location_name()
        validate_safe_string(mark_name)

        if field_name is None:
            return u'$matched.%s' % (mark_name,)
        else:
            validate_safe_string(field_name)
            return u'$matched.%s.%s' % (mark_name, field_name)

    def to_gremlin(self):
        """Return a unicode object with the Gremlin representation of this expression."""
        self.validate()

        mark_name, field_name = self.location.get_location_name()

        if field_name is not None:
            validate_safe_string(field_name)
            if '@' in field_name:
                template = u'm.{mark_name}[\'{field_name}\']'
            else:
                template = u'm.{mark_name}.{field_name}'
        else:
            template = u'm.{mark_name}'

        validate_safe_string(mark_name)

        return template.format(mark_name=mark_name, field_name=field_name)

    def to_cypher(self):
        """Return a unicode object with the Cypher representation of this expression."""
        self.validate()

        mark_name, field_name = self.location.get_location_name()
<<<<<<< HEAD
=======

>>>>>>> 3da61a82
        if field_name is not None:
            validate_safe_string(field_name)
            template = u'{mark_name}.{field_name}'
        else:
            template = u'{mark_name}'

        validate_safe_string(mark_name)

        return template.format(mark_name=mark_name, field_name=field_name)


class OutputContextField(Expression):
    """A field used in ConstructResult blocks to output data from the global context."""

    __slots__ = ('location', 'field_type')

    def __init__(self, location, field_type):
        """Construct a new OutputContextField object for the field at the given location.

        Args:
            location: Location, specifying where the field was declared. The Location
                      must point to a property, and that property's value is output as the result.
            field_type: GraphQL type object, specifying the type of the field being output

        Returns:
            new OutputContextField object
        """
        super(OutputContextField, self).__init__(location, field_type)
        self.location = location
        self.field_type = field_type
        self.validate()

    def validate(self):
        """Validate that the OutputContextField is correctly representable."""
        if not isinstance(self.location, Location):
            raise TypeError(u'Expected Location location, got: {} {}'.format(
                type(self.location).__name__, self.location))

        if not self.location.field:
            raise ValueError(u'Expected Location object that points to a field, got: '
                             u'{}'.format(self.location))

        if not is_graphql_type(self.field_type):
            raise ValueError(u'Invalid value of "field_type": {}'.format(self.field_type))

        stripped_field_type = strip_non_null_from_type(self.field_type)
        if isinstance(stripped_field_type, GraphQLList):
            inner_type = strip_non_null_from_type(stripped_field_type.of_type)
            if GraphQLDate.is_same_type(inner_type) or GraphQLDateTime.is_same_type(inner_type):
                # This is a compilation error rather than a ValueError as
                # it can be caused by an invalid GraphQL query on an otherwise valid schema.
                # In other words, it's an error in writing the GraphQL query, rather than
                # a programming error within the library.
                raise GraphQLCompilationError(
                    u'Lists of Date or DateTime cannot currently be represented as '
                    u'OutputContextField objects: {}'.format(self.field_type))

    def to_match(self):
        """Return a unicode object with the MATCH representation of this expression."""
        self.validate()

        mark_name, field_name = self.location.get_location_name()
        validate_safe_string(mark_name)
        validate_safe_string(field_name)

        stripped_field_type = strip_non_null_from_type(self.field_type)
        if GraphQLDate.is_same_type(stripped_field_type):
            return u'%s.%s.format("%s")' % (mark_name, field_name, STANDARD_DATE_FORMAT)
        elif GraphQLDateTime.is_same_type(stripped_field_type):
            return u'%s.%s.format("%s")' % (mark_name, field_name, STANDARD_DATETIME_FORMAT)
        else:
            return u'%s.%s' % (mark_name, field_name)

    def to_gremlin(self):
        """Return a unicode object with the Gremlin representation of this expression."""
        self.validate()

        mark_name, field_name = self.location.get_location_name()
        validate_safe_string(mark_name)
        validate_safe_string(field_name)

        if '@' in field_name:
            template = u'm.{mark_name}[\'{field_name}\']'
        else:
            template = u'm.{mark_name}.{field_name}'

        format_value = None
        stripped_field_type = strip_non_null_from_type(self.field_type)
        if GraphQLDate.is_same_type(stripped_field_type):
            template += '.format("{format}")'
            format_value = STANDARD_DATE_FORMAT
        elif GraphQLDateTime.is_same_type(stripped_field_type):
            template += '.format("{format}")'
            format_value = STANDARD_DATETIME_FORMAT

        return template.format(mark_name=mark_name, field_name=field_name,
                               format=format_value)

    def to_cypher(self):
        """Return a unicode object with the Cypher representation of this expression."""
        self.validate()

        mark_name, field_name = self.location.get_location_name()
<<<<<<< HEAD

        validate_safe_string(field_name)
        validate_safe_string(mark_name)
=======
        validate_safe_string(mark_name)
        validate_safe_string(field_name)
>>>>>>> 3da61a82

        template = u'{mark_name}.{field_name}'

        return template.format(mark_name=mark_name, field_name=field_name)

    def __eq__(self, other):
        """Return True if the given object is equal to this one, and False otherwise."""
        # Since this object has a GraphQL type as a variable, which doesn't implement
        # the equality operator, we have to override equality and call is_same_type() here.
        return (type(self) == type(other) and
                self.location == other.location and
                self.field_type.is_same_type(other.field_type))

    def __ne__(self, other):
        """Check another object for non-equality against this one."""
        return not self.__eq__(other)


class FoldedContextField(Expression):
    """An expression used to output data captured in a @fold scope."""

    __slots__ = ('fold_scope_location', 'field_type')

    def __init__(self, fold_scope_location, field_type):
        """Construct a new FoldedContextField object for this folded field.

        Args:
            fold_scope_location: FoldScopeLocation specifying the location of
                                 the context field being output.
            field_type: GraphQL type object, specifying the type of the field being output.
                        Since the field is folded, this must be a GraphQLList of some kind.

        Returns:
            new FoldedContextField object
        """
        super(FoldedContextField, self).__init__(fold_scope_location, field_type)
        self.fold_scope_location = fold_scope_location
        self.field_type = field_type
        self.validate()

    def validate(self):
        """Validate that the FoldedContextField is correctly representable."""
        if not isinstance(self.fold_scope_location, FoldScopeLocation):
            raise TypeError(u'Expected FoldScopeLocation fold_scope_location, got: {} {}'.format(
                type(self.fold_scope_location), self.fold_scope_location))

        if self.fold_scope_location.field is None:
            raise ValueError(u'Expected FoldScopeLocation at a field, but got: {}'
                             .format(self.fold_scope_location))

        if self.fold_scope_location.field == COUNT_META_FIELD_NAME:
            if not GraphQLInt.is_same_type(self.field_type):
                raise TypeError(u'Expected the _x_count meta-field to be of GraphQLInt type, but '
                                u'encountered type {} instead: {}'
                                .format(self.field_type, self.fold_scope_location))
        else:
            if not isinstance(self.field_type, GraphQLList):
                raise ValueError(u'Invalid value of "field_type" for a field that is not '
                                 u'a meta-field, expected a list type but got: {} {}'
                                 .format(self.field_type, self.fold_scope_location))

            inner_type = strip_non_null_from_type(self.field_type.of_type)
            if isinstance(inner_type, GraphQLList):
                raise GraphQLCompilationError(
                    u'Outputting list-valued fields in a @fold context is currently not supported: '
                    u'{} {}'.format(self.fold_scope_location, self.field_type.of_type))

    def to_match(self):
        """Return a unicode object with the MATCH representation of this expression."""
        self.validate()

        mark_name, field_name = self.fold_scope_location.get_location_name()
        validate_safe_string(mark_name)

        template = u'$%(mark_name)s.%(field_name)s'
        template_data = {
            'mark_name': mark_name,
        }

        if field_name == COUNT_META_FIELD_NAME:
            template_data['field_name'] = 'size()'
        else:
            inner_type = strip_non_null_from_type(self.field_type.of_type)
            if GraphQLDate.is_same_type(inner_type):
                # Known OrientDB bug may cause trouble here, and incorrect data may be returned:
                # https://github.com/orientechnologies/orientdb/issues/7289
                template += '.format("' + STANDARD_DATE_FORMAT + '")'
            elif GraphQLDateTime.is_same_type(inner_type):
                # Known OrientDB bug may cause trouble here, and incorrect data may be returned:
                # https://github.com/orientechnologies/orientdb/issues/7289
                template += '.format("' + STANDARD_DATETIME_FORMAT + '")'

            template_data['field_name'] = field_name

        return template % template_data

    def to_gremlin(self):
        """Not implemented, should not be used."""
        raise AssertionError(u'FoldedContextField are not used during the query emission process '
                             u'in Gremlin, so this is a bug. This function should not be called.')

    def to_cypher(self):
        """Not implemented yet."""
        raise NotImplementedError()

    def __eq__(self, other):
        """Return True if the given object is equal to this one, and False otherwise."""
        # Since this object has a GraphQL type as a variable, which doesn't implement
        # the equality operator, we have to override equality and call is_same_type() here.
        return (type(self) == type(other) and
                self.fold_scope_location == other.fold_scope_location and
                self.field_type.is_same_type(other.field_type))

    def __ne__(self, other):
        """Check another object for non-equality against this one."""
        return not self.__eq__(other)


class FoldCountContextField(Expression):
    """An expression used to output the number of elements captured in a @fold scope."""

    __slots__ = ('fold_scope_location',)

    def __init__(self, fold_scope_location):
        """Construct a new FoldCountContextField object for this fold.

        Args:
            fold_scope_location: FoldScopeLocation specifying the fold whose size is being output.

        Returns:
            new FoldCountContextField object
        """
        super(FoldCountContextField, self).__init__(fold_scope_location)
        self.fold_scope_location = fold_scope_location
        self.validate()

    def validate(self):
        """Validate that the FoldCountContextField is correctly representable."""
        if not isinstance(self.fold_scope_location, FoldScopeLocation):
            raise TypeError(u'Expected FoldScopeLocation fold_scope_location, got: {} {}'.format(
                type(self.fold_scope_location), self.fold_scope_location))

        if self.fold_scope_location.field != COUNT_META_FIELD_NAME:
            raise AssertionError(u'Unexpected field in the FoldScopeLocation of this '
                                 u'FoldCountContextField object: {} {}'
                                 .format(self.fold_scope_location, self))

    def to_match(self):
        """Return a unicode object with the MATCH representation of this expression."""
        self.validate()

        mark_name, _ = self.fold_scope_location.get_location_name()
        validate_safe_string(mark_name)

        template = u'$%(mark_name)s.size()'
        template_data = {
            'mark_name': mark_name,
        }
        return template % template_data

    def to_gremlin(self):
        """Not supported yet."""
        raise NotImplementedError()

    def to_cypher(self):
        """Not supported yet."""
        raise NotImplementedError()


class ContextFieldExistence(Expression):
    """An expression that evaluates to True if the given context field exists, and False otherwise.

    Useful to determine whether e.g. a field at the end of an optional edge is defined or not.
    """

    __slots__ = ('location',)

    def __init__(self, location):
        """Construct a new ContextFieldExistence object for a vertex field from the global context.

        Args:
            location: Location, specifying where the field was declared. Must point to a vertex.

        Returns:
            new ContextFieldExistence expression which evaluates to True iff the vertex exists
        """
        super(ContextFieldExistence, self).__init__(location)
        self.location = location
        self.validate()

    def validate(self):
        """Validate that the ContextFieldExistence is correctly representable."""
        if not isinstance(self.location, Location):
            raise TypeError(u'Expected Location location, got: {} {}'.format(
                type(self.location).__name__, self.location))

        if self.location.field:
            raise ValueError(u'Expected location to point to a vertex, '
                             u'but found a field: {}'.format(self.location))

    def to_match(self):
        """Must not be used -- ContextFieldExistence must be lowered during the IR lowering step."""
        raise AssertionError(u'ContextFieldExistence.to_match() was called: {}'.format(self))

    def to_gremlin(self):
        """Must not be used -- ContextFieldExistence must be lowered during the IR lowering step."""
        raise AssertionError(u'ContextFieldExistence.to_gremlin() was called: {}'.format(self))

    def to_cypher(self):
        """Must not be used -- ContextFieldExistence must be lowered during the IR lowering step."""
        raise AssertionError(u'ContextFieldExistence.to_cypher() was called: {}'.format(self))


def _validate_operator_name(operator, supported_operators):
    """Ensure the named operator is valid and supported."""
    if not isinstance(operator, six.text_type):
        raise TypeError(u'Expected operator as unicode string, got: {} {}'.format(
            type(operator).__name__, operator))

    if operator not in supported_operators:
        raise GraphQLCompilationError(u'Unrecognized operator: {}'.format(operator))


class UnaryTransformation(Expression):
    """An expression that modifies an underlying expression with a unary operator."""

    SUPPORTED_OPERATORS = frozenset({u'size'})

    __slots__ = ('operator', 'inner_expression')

    def __init__(self, operator, inner_expression):
        """Construct a UnaryExpression that modifies the given inner expression."""
        super(UnaryTransformation, self).__init__(operator, inner_expression)
        self.operator = operator
        self.inner_expression = inner_expression

    def validate(self):
        """Validate that the UnaryTransformation is correctly representable."""
        _validate_operator_name(self.operator, UnaryTransformation.SUPPORTED_OPERATORS)

        if not isinstance(self.inner_expression, Expression):
            raise TypeError(u'Expected Expression inner_expression, got {} {}'.format(
                type(self.inner_expression).__name__, self.inner_expression))

    def visit_and_update(self, visitor_fn):
        """Create an updated version (if needed) of UnaryTransformation via the visitor pattern."""
        new_inner = self.inner_expression.visit_and_update(visitor_fn)

        if new_inner is not self.inner_expression:
            return visitor_fn(UnaryTransformation(self.operator, new_inner))
        else:
            return visitor_fn(self)

    def to_match(self):
        """Return a unicode object with the MATCH representation of this UnaryTransformation."""
        self.validate()

        translation_table = {
            u'size': u'size()',
        }
        match_operator = translation_table.get(self.operator)
        if not match_operator:
            raise AssertionError(u'Unrecognized operator used: '
                                 u'{} {}'.format(self.operator, self))

        template = u'%(inner)s.%(operator)s'
        args = {
            'inner': self.inner_expression.to_match(),
            'operator': match_operator,
        }
        return template % args

    def to_gremlin(self):
        """Return a unicode object with the Gremlin representation of this expression."""
        translation_table = {
            u'size': u'count()',
        }
        gremlin_operator = translation_table.get(self.operator)
        if not gremlin_operator:
            raise AssertionError(u'Unrecognized operator used: '
                                 u'{} {}'.format(self.operator, self))

        template = u'{inner}.{operator}'
        args = {
            'inner': self.inner_expression.to_gremlin(),
            'operator': gremlin_operator,
        }
        return template.format(**args)

    def to_cypher(self):
        """Not implemented yet."""
        raise NotImplementedError()


class BinaryComposition(Expression):
    """An expression created by composing two expressions together."""

    SUPPORTED_OPERATORS = frozenset({
        u'=', u'!=', u'>=', u'<=', u'>', u'<', u'+', u'||', u'&&',
        u'contains', u'not_contains', u'intersects', u'has_substring', u'LIKE', u'INSTANCEOF',
    })

    __slots__ = ('operator', 'left', 'right')

    def __init__(self, operator, left, right):
        """Construct an expression that connects two expressions with an operator.

        Args:
            operator: unicode, specifying where the field was declared
            left: Expression on the left side of the binary operator
            right: Expression on the right side of the binary operator

        Returns:
            new BinaryComposition object
        """
        super(BinaryComposition, self).__init__(operator, left, right)
        self.operator = operator
        self.left = left
        self.right = right
        self.validate()

    def validate(self):
        """Validate that the BinaryComposition is correctly representable."""
        _validate_operator_name(self.operator, BinaryComposition.SUPPORTED_OPERATORS)

        if not isinstance(self.left, Expression):
            raise TypeError(u'Expected Expression left, got: {} {} {}'.format(
                type(self.left).__name__, self.left, self))

        if not isinstance(self.right, Expression):
            raise TypeError(u'Expected Expression right, got: {} {}'.format(
                type(self.right).__name__, self.right))

    def visit_and_update(self, visitor_fn):
        """Create an updated version (if needed) of BinaryComposition via the visitor pattern."""
        new_left = self.left.visit_and_update(visitor_fn)
        new_right = self.right.visit_and_update(visitor_fn)

        if new_left is not self.left or new_right is not self.right:
            return visitor_fn(BinaryComposition(self.operator, new_left, new_right))
        else:
            return visitor_fn(self)

    def to_match(self):
        """Return a unicode object with the MATCH representation of this BinaryComposition."""
        self.validate()

        # The MATCH versions of some operators require an inverted order of arguments.
        # pylint: disable=unused-variable
        regular_operator_format = '(%(left)s %(operator)s %(right)s)'
        inverted_operator_format = '(%(right)s %(operator)s %(left)s)'  # noqa
        intersects_operator_format = '(%(operator)s(%(left)s, %(right)s).asList().size() > 0)'
        negated_regular_operator_format = '(NOT (%(left)s %(operator)s %(right)s))'
        # pylint: enable=unused-variable

        # Null literals use the OrientDB 'IS/IS NOT' (in)equality operators,
        # while other values use the OrientDB '=/<>' operators.
        if self.left == NullLiteral or self.right == NullLiteral:
            translation_table = {
                u'=': (u'IS', regular_operator_format),
                u'!=': (u'IS NOT', regular_operator_format),
            }
        else:
            translation_table = {
                u'=': (u'=', regular_operator_format),
                u'!=': (u'<>', regular_operator_format),
                u'>=': (u'>=', regular_operator_format),
                u'<=': (u'<=', regular_operator_format),
                u'>': (u'>', regular_operator_format),
                u'<': (u'<', regular_operator_format),
                u'+': (u'+', regular_operator_format),
                u'||': (u'OR', regular_operator_format),
                u'&&': (u'AND', regular_operator_format),
                u'contains': (u'CONTAINS', regular_operator_format),
                u'not_contains': (u'CONTAINS', negated_regular_operator_format),
                u'intersects': (u'intersect', intersects_operator_format),
                u'has_substring': (None, None),  # must be lowered into compatible form using LIKE

                # MATCH-specific operators
                u'LIKE': (u'LIKE', regular_operator_format),
                u'INSTANCEOF': (u'INSTANCEOF', regular_operator_format),
            }

        match_operator, format_spec = translation_table.get(self.operator, (None, None))
        if not match_operator:
            raise AssertionError(u'Unrecognized operator used: '
                                 u'{} {}'.format(self.operator, self))

        return format_spec % dict(operator=match_operator,
                                  left=self.left.to_match(),
                                  right=self.right.to_match())

    def to_gremlin(self):
        """Return a unicode object with the Gremlin representation of this expression."""
        self.validate()

        immediate_operator_format = u'({left} {operator} {right})'
        dotted_operator_format = u'{left}.{operator}({right})'
        intersects_operator_format = u'(!{left}.{operator}({right}).empty)'
        negated_dotted_operator_format = u'!{left}.{operator}({right})'

        translation_table = {
            u'=': (u'==', immediate_operator_format),
            u'!=': (u'!=', immediate_operator_format),
            u'>=': (u'>=', immediate_operator_format),
            u'<=': (u'<=', immediate_operator_format),
            u'>': (u'>', immediate_operator_format),
            u'<': (u'<', immediate_operator_format),
            u'+': (u'+', immediate_operator_format),
            u'||': (u'||', immediate_operator_format),
            u'&&': (u'&&', immediate_operator_format),
            u'contains': (u'contains', dotted_operator_format),
            u'not_contains': (u'contains', negated_dotted_operator_format),
            u'intersects': (u'intersect', intersects_operator_format),
            u'has_substring': (u'contains', dotted_operator_format),
        }

        gremlin_operator, format_spec = translation_table.get(self.operator, (None, None))
        if not gremlin_operator:
            raise AssertionError(u'Unrecognized operator used: '
                                 u'{} {}'.format(self.operator, self))

        return format_spec.format(operator=gremlin_operator,
                                  left=self.left.to_gremlin(),
                                  right=self.right.to_gremlin())

    def to_cypher(self):
        """Return a unicode object with the Cypher representation of this expression."""
        self.validate()

        # The Cypher versions of some operators require an inverted order of arguments.
        regular_operator_format = u'({left} {operator} {right})'
        inverted_operator_format = u'({right} {operator} {left})'
<<<<<<< HEAD
=======
        negated_inverted_operator_format = u'(NOT ({right} {operator} {left}))'
>>>>>>> 3da61a82
        intersects_operator_format = u'any(_ {operator} {left} WHERE _ {operator} {right})'

        # Null literals use 'is/is not' as (in)equality operators, while other values use '=/<>'.
        if self.left == NullLiteral or self.right == NullLiteral:
            translation_table = {
                u'=': (u'IS', regular_operator_format),
                u'!=': (u'IS NOT', regular_operator_format),
            }
        else:
            translation_table = {
                u'=': (u'=', regular_operator_format),
<<<<<<< HEAD
                u'!=': (u'!=', regular_operator_format),
=======
                u'!=': (u'<>', regular_operator_format),
>>>>>>> 3da61a82
                u'>=': (u'>=', regular_operator_format),
                u'<=': (u'<=', regular_operator_format),
                u'>': (u'>', regular_operator_format),
                u'<': (u'<', regular_operator_format),
                u'||': (u'OR', regular_operator_format),
                u'&&': (u'AND', regular_operator_format),
                u'contains': (u'IN', inverted_operator_format),
<<<<<<< HEAD
=======
                u'not_contains': (u'IN', negated_inverted_operator_format),
>>>>>>> 3da61a82
                u'intersects': (u'IN', intersects_operator_format),
                u'has_substring': (u'CONTAINS', regular_operator_format),
            }

        cypher_operator, format_spec = translation_table.get(self.operator, (None, None))
        if not cypher_operator:
            raise AssertionError(u'Unrecognized operator used: '
                                 u'{} {}'.format(self.operator, self))

        return format_spec.format(operator=cypher_operator,
                                  left=self.left.to_cypher(),
                                  right=self.right.to_cypher())


class TernaryConditional(Expression):
    """A ternary conditional expression, returning one of two expressions depending on a third."""

    __slots__ = ('predicate', 'if_true', 'if_false')

    def __init__(self, predicate, if_true, if_false):
        """Construct an expression that evaluates a predicate and returns one of two results.

        Args:
            predicate: Expression to evaluate, and based on which to choose the returned value
            if_true: Expression to return if the predicate was true
            if_false: Expression to return if the predicate was false

        Returns:
            new TernaryConditional object
        """
        super(TernaryConditional, self).__init__(predicate, if_true, if_false)
        self.predicate = predicate
        self.if_true = if_true
        self.if_false = if_false
        self.validate()

    def validate(self):
        """Validate that the TernaryConditional is correctly representable."""
        if not isinstance(self.predicate, Expression):
            raise TypeError(u'Expected Expression predicate, got: {} {}'.format(
                type(self.predicate).__name__, self.predicate))
        if not isinstance(self.if_true, Expression):
            raise TypeError(u'Expected Expression if_true, got: {} {}'.format(
                type(self.if_true).__name__, self.if_true))
        if not isinstance(self.if_false, Expression):
            raise TypeError(u'Expected Expression if_false, got: {} {}'.format(
                type(self.if_false).__name__, self.if_false))

    def visit_and_update(self, visitor_fn):
        """Create an updated version (if needed) of TernaryConditional via the visitor pattern."""
        new_predicate = self.predicate.visit_and_update(visitor_fn)
        new_if_true = self.if_true.visit_and_update(visitor_fn)
        new_if_false = self.if_false.visit_and_update(visitor_fn)

        if any((new_predicate is not self.predicate,
                new_if_true is not self.if_true,
                new_if_false is not self.if_false)):
            return visitor_fn(TernaryConditional(new_predicate, new_if_true, new_if_false))
        else:
            return visitor_fn(self)

    def to_match(self):
        """Return a unicode object with the MATCH representation of this TernaryConditional."""
        self.validate()

        # For MATCH, an additional validation step is needed -- we currently do not support
        # emitting MATCH code for TernaryConditional that contains another TernaryConditional
        # anywhere within the predicate expression. This is because the predicate expression
        # must be surrounded in quotes, and it is unclear whether nested/escaped quotes would work.
        def visitor_fn(expression):
            """Visitor function that ensures the predicate does not contain TernaryConditionals."""
            if isinstance(expression, TernaryConditional):
                raise ValueError(u'Cannot emit MATCH code for TernaryConditional that contains '
                                 u'in its predicate another TernaryConditional: '
                                 u'{} {}'.format(expression, self))
            return expression

        self.predicate.visit_and_update(visitor_fn)

        format_spec = u'if(eval("%(predicate)s"), %(if_true)s, %(if_false)s)'
        predicate_string = self.predicate.to_match()
        if u'"' in predicate_string:
            raise AssertionError(u'Found a double-quote within the predicate string, this would '
                                 u'have terminated the if(eval()) early and should be fixed: '
                                 u'{} {}'.format(predicate_string, self))

        return format_spec % dict(predicate=predicate_string,
                                  if_true=self.if_true.to_match(),
                                  if_false=self.if_false.to_match())

    def to_gremlin(self):
        """Return a unicode object with the Gremlin representation of this expression."""
        self.validate()

        return u'({predicate} ? {if_true} : {if_false})'.format(
            predicate=self.predicate.to_gremlin(),
            if_true=self.if_true.to_gremlin(),
            if_false=self.if_false.to_gremlin())

    def to_cypher(self):
        """Return a unicode object with the Cypher representation of this expression."""
        self.validate()

        return u'(CASE WHEN {predicate} THEN {if_true} ELSE {if_false} END)'.format(
            predicate=self.predicate.to_cypher(),
            if_true=self.if_true.to_cypher(),
            if_false=self.if_false.to_cypher())<|MERGE_RESOLUTION|>--- conflicted
+++ resolved
@@ -417,10 +417,7 @@
         self.validate()
 
         mark_name, field_name = self.location.get_location_name()
-<<<<<<< HEAD
-=======
-
->>>>>>> 3da61a82
+
         if field_name is not None:
             validate_safe_string(field_name)
             template = u'{mark_name}.{field_name}'
@@ -524,14 +521,8 @@
         self.validate()
 
         mark_name, field_name = self.location.get_location_name()
-<<<<<<< HEAD
-
-        validate_safe_string(field_name)
-        validate_safe_string(mark_name)
-=======
         validate_safe_string(mark_name)
         validate_safe_string(field_name)
->>>>>>> 3da61a82
 
         template = u'{mark_name}.{field_name}'
 
@@ -965,10 +956,7 @@
         # The Cypher versions of some operators require an inverted order of arguments.
         regular_operator_format = u'({left} {operator} {right})'
         inverted_operator_format = u'({right} {operator} {left})'
-<<<<<<< HEAD
-=======
         negated_inverted_operator_format = u'(NOT ({right} {operator} {left}))'
->>>>>>> 3da61a82
         intersects_operator_format = u'any(_ {operator} {left} WHERE _ {operator} {right})'
 
         # Null literals use 'is/is not' as (in)equality operators, while other values use '=/<>'.
@@ -980,11 +968,7 @@
         else:
             translation_table = {
                 u'=': (u'=', regular_operator_format),
-<<<<<<< HEAD
-                u'!=': (u'!=', regular_operator_format),
-=======
                 u'!=': (u'<>', regular_operator_format),
->>>>>>> 3da61a82
                 u'>=': (u'>=', regular_operator_format),
                 u'<=': (u'<=', regular_operator_format),
                 u'>': (u'>', regular_operator_format),
@@ -992,10 +976,7 @@
                 u'||': (u'OR', regular_operator_format),
                 u'&&': (u'AND', regular_operator_format),
                 u'contains': (u'IN', inverted_operator_format),
-<<<<<<< HEAD
-=======
                 u'not_contains': (u'IN', negated_inverted_operator_format),
->>>>>>> 3da61a82
                 u'intersects': (u'IN', intersects_operator_format),
                 u'has_substring': (u'CONTAINS', regular_operator_format),
             }
