# Copyright 2019-present Kensho Technologies, LLC.
from copy import copy
import string

from graphql import build_ast_schema
from graphql.language.ast import Field, InlineFragment, Name
from graphql.language.visitor import Visitor, visit
from graphql.type.definition import GraphQLScalarType
from graphql.utils.assert_valid_name import COMPILED_NAME_PATTERN
from graphql.validation import validate
import six

from ..ast_manipulation import get_ast_with_non_null_and_list_stripped
from ..exceptions import GraphQLError, GraphQLValidationError
from ..schema import FilterDirective, OptionalDirective, OutputDirective


class SchemaTransformError(GraphQLError):
    """Parent of specific error classes."""


class SchemaStructureError(SchemaTransformError):
    """Raised if an input schema's structure is illegal.

    This may happen if an AST cannot be built into a schema, if the schema contains disallowed
    components, or if the schema contains some field of the query type that is named differently
    from the type it queries.
    """


class InvalidTypeNameError(SchemaTransformError):
    """Raised if a type/field name is not valid.

    This may be raised if the input schema contains invalid names, or if the user attempts to
    rename a type/field to an invalid name. A name is considered valid if it consists of
    alphanumeric characters and underscores and doesn't start with a numeric character (as
    required by GraphQL), and doesn't start with double underscores as such type names are
    reserved for GraphQL internal use.
    """


class SchemaNameConflictError(SchemaTransformError):
    """Raised when renaming or merging types or fields cause name conflicts.

    This may be raised if a field or type is renamed to conflict with another field or type,
    if two merged schemas share an identically named field or type, or if a
    CrossSchemaEdgeDescriptor provided when merging schemas has an edge name that causes a
    name conflict with an existing field.
    """


class InvalidCrossSchemaEdgeError(SchemaTransformError):
    """Raised when a CrossSchemaEdge provided when merging schemas is invalid.

    This may be raised if the provided CrossSchemaEdge refers to nonexistent schemas,
    types not found in the specified schema, or fields not found in the specified type.
    """


_alphanumeric_and_underscore = frozenset(six.text_type(string.ascii_letters + string.digits + '_'))


def check_schema_identifier_is_valid(identifier):
    """Check if input is a valid identifier, made of alphanumeric and underscore characters.

    Args:
        identifier: str, used for identifying input schemas when merging multiple schemas

    Raises:
        - ValueError if the name is the empty string, or if it consists of characters other
          than alphanumeric characters and underscores
    """
    if not isinstance(identifier, str):
        raise ValueError(u'Schema identifier "{}" is not a string.'.format(identifier))
    if identifier == '':
        raise ValueError(u'Schema identifier must be a nonempty string.')
    illegal_characters = frozenset(identifier) - _alphanumeric_and_underscore
    if illegal_characters:
        raise ValueError(
            u'Schema identifier "{}" contains illegal characters: {}'.format(
                identifier, illegal_characters
            )
        )


def check_type_name_is_valid(name):
    """Check if input is a valid, nonreserved GraphQL type name.

    Args:
        name: str

    Raises:
        - InvalidTypeNameError if the name doesn't consist of only alphanumeric characters and
          underscores, starts with a numeric character, or starts with double underscores
    """
    if not isinstance(name, str):
        raise InvalidTypeNameError(u'Name "{}" is not a string.'.format(name))
    if not COMPILED_NAME_PATTERN.match(name):
        raise InvalidTypeNameError(u'"{}" is not a valid GraphQL name.'.format(name))
    if name.startswith('__'):
        raise InvalidTypeNameError(u'"{}" starts with two underscores, which is reserved for '
                                   u'GraphQL internal use and is not allowed.'.format(name))


def get_query_type_name(schema):
    """Get the name of the query type of the input schema.

    Args:
        schema: GraphQLSchema

    Returns:
        str, name of the query type (e.g. RootSchemaQuery)
    """
    return schema.get_query_type().name


def get_scalar_names(schema):
    """Get names of all scalars used in the input schema.

    Includes all user defined scalars, as well as any builtin scalars used in the schema; excludes
    builtin scalars not used in the schema.

    Note: If the user defined a scalar that shares its name with a builtin introspection type
    (such as __Schema, __Directive, etc), it will not be listed in type_map and thus will not
    be included in the output.

    Returns:
        Set[str], set of names of scalars used in the schema
    """
    type_map = schema.get_type_map()
    scalars = {
        type_name
        for type_name, type_object in six.iteritems(type_map)
        if isinstance(type_object, GraphQLScalarType)
    }
    return scalars


def try_get_ast_by_name_and_type(asts, target_name, target_type):
    """Return the ast in the list with the desired name and type, if found.

    Args:
        asts: List[Node] or None
        target_name: str, name of the AST we're looking for
        target_type: Node, the type of the AST we're looking for. Must be a type with a .name
                     attribute, e.g. Field, Directive

    Returns:
        Node, an element in the input list with the correct name and type, or None if not found
    """
    if asts is None:
        return None
    for ast in asts:
        if isinstance(ast, target_type) and ast.name.value == target_name:
            return ast
    return None


def get_copy_of_node_with_new_name(node, new_name):
    """Return a node with new_name as its name and otherwise identical to the input node.

    Args:
        node: type Node, with a .name attribute. Not modified by this function
        new_name: str, name to give to the output node

    Returns:
        Node, with new_name as its name and otherwise identical to the input node
    """
    node_type = type(node).__name__
    allowed_types = frozenset((
        'EnumTypeDefinition',
        'Field',
        'FieldDefinition',
        'InterfaceTypeDefinition',
        'NamedType',
        'ObjectTypeDefinition',
        'UnionTypeDefinition',
    ))
    if node_type not in allowed_types:
        raise AssertionError(
            u'Input node {} of type {} is not allowed, only {} are allowed.'.format(
                node, node_type, allowed_types
            )
        )
    node_with_new_name = copy(node)  # shallow copy is enough
    node_with_new_name.name = Name(value=new_name)
    return node_with_new_name


class CheckValidTypesAndNamesVisitor(Visitor):
    """Check that the AST does not contain invalid types or types with invalid names.

    If AST contains invalid types, raise SchemaStructureError; if AST contains types with
    invalid names, raise InvalidTypeNameError.
    """
    disallowed_types = frozenset({  # types not supported in renaming or merging
        'InputObjectTypeDefinition',
        'TypeExtensionDefinition',
    })
    unexpected_types = frozenset({  # types not expected to be found in schema definition
        'Field',
        'FragmentDefinition',
        'FragmentSpread',
        'InlineFragment',
        'ObjectField',
        'ObjectValue',
        'OperationDefinition',
        'SelectionSet',
        'Variable',
        'VariableDefinition',
    })
    check_name_validity_types = frozenset({  # nodes whose name need to be checked
        'EnumTypeDefinition',
        'InterfaceTypeDefinition',
        'ObjectTypeDefinition',
        'ScalarTypeDefinition',
        'UnionTypeDefinition',
    })

    def enter(self, node, key, parent, path, ancestors):
        """Raise error if node is of a invalid type or has an invalid name.

        Raises:
            - SchemaStructureError if the node is an InputObjectTypeDefinition,
              TypeExtensionDefinition, or a type that shouldn't exist in a schema definition
            - InvalidTypeNameError if a node has an invalid name
        """
        node_type = type(node).__name__
        if node_type in self.disallowed_types:
            raise SchemaStructureError(
                u'Node type "{}" not allowed.'.format(node_type)
            )
        elif node_type in self.unexpected_types:
            raise SchemaStructureError(
                u'Node type "{}" unexpected in schema AST'.format(node_type)
            )
        elif node_type in self.check_name_validity_types:
            check_type_name_is_valid(node.name.value)


class CheckQueryTypeFieldsNameMatchVisitor(Visitor):
    """Check that every query type field's name is identical to the type it queries.

    If not, raise SchemaStructureError.
    """
    def __init__(self, query_type):
        """Create a visitor for checking query type field names.

        Args:
            query_type: str, name of the query type (e.g. RootSchemaQuery)
        """
        self.query_type = query_type
        self.in_query_type = False

    def enter_ObjectTypeDefinition(self, node, *args):
        """If the node's name matches the query type, record that we entered the query type."""
        if node.name.value == self.query_type:
            self.in_query_type = True

    def leave_ObjectTypeDefinition(self, node, *args):
        """If the node's name matches the query type, record that we left the query type."""
        if node.name.value == self.query_type:
            self.in_query_type = False

    def enter_FieldDefinition(self, node, *args):
        """If inside the query type, check that the field and queried type names match.

        Raises:
            - SchemaStructureError if the field name is not identical to the name of the type
              that it queries
        """
        if self.in_query_type:
            field_name = node.name.value
            type_node = get_ast_with_non_null_and_list_stripped(node.type)
            queried_type_name = type_node.name.value
            if field_name != queried_type_name:
                raise SchemaStructureError(
                    u'Query type\'s field name "{}" does not match corresponding queried type '
                    u'name "{}"'.format(field_name, queried_type_name)
                )


def check_ast_schema_is_valid(ast):
    """Check the schema satisfies structural requirements for rename and merge.

    In particular, check that the schema contains no mutations, no subscriptions, no
    InputObjectTypeDefinitions, no TypeExtensionDefinitions, all type names are valid and not
    reserved (not starting with double underscores), and all query type field names match the
    types they query.

    Args:
        ast: Document, representing a schema

    Raises:
        - SchemaStructureError if the AST cannot be built into a valid schema, if the schema
          contains mutations, subscriptions, InputObjectTypeDefinitions, TypeExtensionsDefinitions,
          or if any query type field does not match the queried type.
        - InvalidTypeNameError if a type has a type name that is invalid or reserved
    """
    try:
        schema = build_ast_schema(ast)
    except Exception as e:  # Can't be more specific -- see graphql/utils/build_ast_schema.py
        raise SchemaStructureError(u'Input is not a valid schema. Message: {}'.format(e))

    if schema.get_mutation_type() is not None:
        raise SchemaStructureError(
            u'Renaming schemas that contain mutations is currently not supported.'
        )
    if schema.get_subscription_type() is not None:
        raise SchemaStructureError(
            u'Renaming schemas that contain subscriptions is currently not supported.'
        )

    visit(ast, CheckValidTypesAndNamesVisitor())

    query_type = get_query_type_name(schema)
    visit(ast, CheckQueryTypeFieldsNameMatchVisitor(query_type))


def is_property_field_ast(field):
    """Return True if selection is a property field, False if a vertex field.

    Args:
        field: Field object. It is considered to be a property field if it has no further
               selections

    Returns:
        True if the selection is a property field, False if it's a vertex field.
    """
    if isinstance(field, Field):
        if (
            field.selection_set is None or
            field.selection_set.selections is None or
            field.selection_set.selections == []
        ):
            return True
        else:
            return False
    else:
        raise AssertionError(
            u'Input selection "{}" is not a Field.'.format(field)
        )


class CheckQueryIsValidToSplitVisitor(Visitor):
    """Check the query is valid.

    In particular, check that it only contains supported directives, its property fields come
    before vertex fields in every scope, and that any scope containing a InlineFragment has
    nothing else in scope.
    """
    # This is very restrictive for now. Other cases (e.g. tags not crossing boundaries) are
    # also ok, but temporarily not allowed
    supported_directives = frozenset((
        FilterDirective.name,
        OutputDirective.name,
        OptionalDirective.name,
    ))

    def enter_Directive(self, node, *args):
        """Check that the directive is supported."""
        if node.name.value not in self.supported_directives:
            raise GraphQLValidationError(
                u'Directive "{}" is not yet supported, only "{}" are currently '
                u'supported.'.format(node.name.value, self.supported_directives)
            )

    def enter_SelectionSet(self, node, *args):
        """Check selections are valid.

        If selections contains an InlineFragment, check that it is the only inline fragment in
        scope. Otherwise, check that property fields occur before vertex fields.

        Args:
            node: SelectionSet
        """
        selections = node.selections
        if (
            len(selections) == 1 and
            isinstance(selections[0], InlineFragment)
        ):
<<<<<<< HEAD
            return None
=======
            return
>>>>>>> 39345b8c
        else:
            seen_vertex_field = False  # Whether we're seen a vertex field
            for field in selections:
                if isinstance(field, InlineFragment):
                    raise GraphQLValidationError(
                        u'Inline fragments must be the only selection in scope. However, in '
                        u'selections {}, an InlineFragment coexists with other selections.'.format(
                            selections
                        )
                    )
                if is_property_field_ast(field):
                    if seen_vertex_field:
                        raise GraphQLValidationError(
                            u'In the selections {}, the property field {} occurs after a vertex '
                            u'field or a type coercion statement, which is not allowed, as all '
                            u'property fields must appear before all vertex fields.'.format(
                                node.selections, field
                            )
                        )
                else:
                    seen_vertex_field = True


def check_query_is_valid_to_split(schema, query_ast):
    """Check the query is valid for splitting.

    In particular, ensure that the query validates against the schema, does not contain
    unsupported directives, and that in each selection, all property fields occur before all
    vertex fields.

    Args:
        schema: GraphQLSchema object
        query_ast: Document

    Raises:
        GraphQLValidationError if the query doesn't validate against the schema, contains
        unsupported directives, or some property field occurs after a vertex field in some
        selection
    """
    # Check builtin errors
    built_in_validation_errors = validate(schema, query_ast)
    if len(built_in_validation_errors) > 0:
        raise GraphQLValidationError(
            u'AST does not validate: {}'.format(built_in_validation_errors)
        )
    # Check no bad directives and fields are in order
    visitor = CheckQueryIsValidToSplitVisitor()
    visit(query_ast, visitor)<|MERGE_RESOLUTION|>--- conflicted
+++ resolved
@@ -379,11 +379,7 @@
             len(selections) == 1 and
             isinstance(selections[0], InlineFragment)
         ):
-<<<<<<< HEAD
-            return None
-=======
             return
->>>>>>> 39345b8c
         else:
             seen_vertex_field = False  # Whether we're seen a vertex field
             for field in selections:
