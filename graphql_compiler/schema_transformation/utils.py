# Copyright 2019-present Kensho Technologies, LLC.
<<<<<<< HEAD
import re
=======
>>>>>>> 3eed9f03
import string

from graphql import build_ast_schema
from graphql.language.ast import NamedType
from graphql.language.visitor import Visitor, visit
from graphql.type.definition import GraphQLScalarType
from graphql.utils.assert_valid_name import COMPILED_NAME_PATTERN
import six

from ..exceptions import GraphQLError


class SchemaTransformError(GraphQLError):
    """Parent of specific error classes."""


class SchemaStructureError(SchemaTransformError):
    """Raised if an input schema's structure is illegal.

    This may happen if an AST cannot be built into a schema, if the schema contains disallowed
    components, or if the schema contains some field of the query type that is named differently
    from the type it queries.
    """


class InvalidTypeNameError(SchemaTransformError):
    """Raised if a type/field name is not valid.

    This may be raised if the input schema contains invalid names, or if the user attempts to
    rename a type/field to an invalid name. A name is considered valid if it consists of
    alphanumeric characters and underscores and doesn't start with a numeric character (as
    required by GraphQL), and doesn't start with double underscores as such type names are
    reserved for GraphQL internal use.
    """


class SchemaNameConflictError(SchemaTransformError):
    """Raised when renaming or merging types or fields cause name conflicts."""


_alphanumeric_and_underscore = frozenset(six.text_type(string.ascii_letters + string.digits + '_'))


def check_schema_identifier_is_valid(identifier):
    """Check if input is a valid identifier, made of alphanumeric and underscore characters.
<<<<<<< HEAD

    Args:
        identifier: str, used for identifying input schemas when merging multiple schemas

    Raises:
        - ValueError if the name is the empty string, or if it consists of characters other
          than alphanumeric characters and underscores
    """
    if not isinstance(identifier, str):
        raise ValueError(u'Schema identifier "{}" is not a string.'.format(identifier))
    if identifier == '':
        raise ValueError(u'Schema identifier must be a nonempty string.')
    illegal_characters = frozenset(identifier) - _alphanumeric_and_underscore
    if illegal_characters:
        raise ValueError(
            u'Schema identifier "{}" contains illegal characters: {}'.format(
                identifier, illegal_characters
            )
        )
=======
>>>>>>> 3eed9f03

    Args:
        identifier: str, used for identifying input schemas when merging multiple schemas

    Raises:
        - ValueError if the name is the empty string, or if it consists of characters other
          than alphanumeric characters and underscores
    """
    if not isinstance(identifier, str):
        raise ValueError(u'Schema identifier "{}" is not a string.'.format(identifier))
    if identifier == '':
        raise ValueError(u'Schema identifier must be a nonempty string.')
    illegal_characters = frozenset(identifier) - _alphanumeric_and_underscore
    if illegal_characters:
        raise ValueError(
            u'Schema identifier "{}" contains illegal characters: {}'.format(
                identifier, illegal_characters
            )
        )


def check_type_name_is_valid(name):
    """Check if input is a valid, nonreserved GraphQL type name.

    Args:
        name: str

    Raises:
        - InvalidTypeNameError if the name doesn't consist of only alphanumeric characters and
          underscores, starts with a numeric character, or starts with double underscores
    """
    if not isinstance(name, str):
        raise InvalidTypeNameError(u'Name "{}" is not a string.'.format(name))
    if not COMPILED_NAME_PATTERN.match(name):
        raise InvalidTypeNameError(u'"{}" is not a valid GraphQL name.'.format(name))
    if name.startswith('__'):
        raise InvalidTypeNameError(u'"{}" starts with two underscores, which is reserved for '
                                   u'GraphQL internal use and is not allowed.'.format(name))


def get_query_type_name(schema):
    """Get the name of the query type of the input schema.

    Args:
        schema: GraphQLSchema

    Returns:
        str, name of the query type (e.g. RootSchemaQuery)
    """
    return schema.get_query_type().name


def get_scalar_names(schema):
    """Get names of all scalars used in the input schema.

    Includes all user defined scalars, as well as any builtin scalars used in the schema; excludes
    builtin scalars not used in the schema.

    Note: If the user defined a scalar that shares its name with a builtin introspection type
    (such as __Schema, __Directive, etc), it will not be listed in type_map and thus will not
    be included in the output.

    Returns:
        Set[str], set of names of scalars used in the schema
    """
    type_map = schema.get_type_map()
    scalars = {
        type_name
        for type_name, type_object in six.iteritems(type_map)
        if isinstance(type_object, GraphQLScalarType)
    }
    return scalars


class CheckValidTypesAndNamesVisitor(Visitor):
    """Check that the AST does not contain invalid types or types with invalid names.

    If AST contains invalid types, raise SchemaStructureError; if AST contains types with
    invalid names, raise InvalidTypeNameError.
    """
    disallowed_types = frozenset({  # types not supported in renaming or merging
        'InputObjectTypeDefinition',
        'TypeExtensionDefinition',
    })
    unexpected_types = frozenset({  # types not expected to be found in schema definition
        'Field',
        'FragmentDefinition',
        'FragmentSpread',
        'InlineFragment',
        'ObjectField',
        'ObjectValue',
        'OperationDefinition',
        'SelectionSet',
        'Variable',
        'VariableDefinition',
    })
    check_name_validity_types = frozenset({  # nodes whose name need to be checked
        'EnumTypeDefinition',
        'InterfaceTypeDefinition',
        'ObjectTypeDefinition',
        'ScalarTypeDefinition',
        'UnionTypeDefinition',
    })

    def enter(self, node, key, parent, path, ancestors):
        """Raise error if node is of a invalid type or has an invalid name.

        Raises:
            - SchemaStructureError if the node is an InputObjectTypeDefinition,
              TypeExtensionDefinition, or a type that shouldn't exist in a schema definition
            - InvalidTypeNameError if a node has an invalid name
        """
        node_type = type(node).__name__
        if node_type in self.disallowed_types:
            raise SchemaStructureError(
                u'Node type "{}" not allowed.'.format(node_type)
            )
        elif node_type in self.unexpected_types:
            raise SchemaStructureError(
                u'Node type "{}" unexpected in schema AST'.format(node_type)
            )
        elif node_type in self.check_name_validity_types:
            check_type_name_is_valid(node.name.value)


class CheckQueryTypeFieldsNameMatchVisitor(Visitor):
    """Check that every query type field's name is identical to the type it queries.

    If not, raise SchemaStructureError.
    """
    def __init__(self, query_type):
        """Create a visitor for checking query type field names.

        Args:
            query_type: str, name of the query type (e.g. RootSchemaQuery)
        """
        self.query_type = query_type
        self.in_query_type = False

    def enter_ObjectTypeDefinition(self, node, *args):
        """If the node's name matches the query type, record that we entered the query type."""
        if node.name.value == self.query_type:
            self.in_query_type = True

    def leave_ObjectTypeDefinition(self, node, *args):
        """If the node's name matches the query type, record that we left the query type."""
        if node.name.value == self.query_type:
            self.in_query_type = False

    def enter_FieldDefinition(self, node, *args):
        """If inside the query type, check that the field and queried type names match.

        Raises:
            - SchemaStructureError if the field name is not identical to the name of the type
              that it queries
        """
        if self.in_query_type:
            field_name = node.name.value
            type_node = node.type
            # NamedType node may be wrapped in several layers of NonNullType or ListType
            while not isinstance(type_node, NamedType):
                type_node = type_node.type
            queried_type_name = type_node.name.value
            if field_name != queried_type_name:
                raise SchemaStructureError(
                    u'Query type\'s field name "{}" does not match corresponding queried type '
                    u'name "{}"'.format(field_name, queried_type_name)
                )


def check_ast_schema_is_valid(ast):
    """Check the schema satisfies structural requirements for rename and merge.

    In particular, check that the schema contains no mutations, no subscriptions, no
    InputObjectTypeDefinitions, no TypeExtensionDefinitions, all type names are valid and not
    reserved (not starting with double underscores), and all query type field names match the
    types they query.

    Args:
        ast: Document, representing a schema

    Raises:
        - SchemaStructureError if the AST cannot be built into a valid schema, if the schema
          contains mutations, subscriptions, InputObjectTypeDefinitions, TypeExtensionsDefinitions,
          or if any query type field does not match the queried type.
        - InvalidTypeNameError if a type has a type name that is invalid or reserved
    """
    try:
        schema = build_ast_schema(ast)
    except Exception as e:  # Can't be more specific -- see graphql/utils/build_ast_schema.py
        raise SchemaStructureError(u'Input is not a valid schema. Message: {}'.format(e))

    if schema.get_mutation_type() is not None:
        raise SchemaStructureError(
            u'Renaming schemas that contain mutations is currently not supported.'
        )
    if schema.get_subscription_type() is not None:
        raise SchemaStructureError(
            u'Renaming schemas that contain subscriptions is currently not supported.'
        )

    visit(ast, CheckValidTypesAndNamesVisitor())

    query_type = get_query_type_name(schema)
    visit(ast, CheckQueryTypeFieldsNameMatchVisitor(query_type))<|MERGE_RESOLUTION|>--- conflicted
+++ resolved
@@ -1,8 +1,4 @@
 # Copyright 2019-present Kensho Technologies, LLC.
-<<<<<<< HEAD
-import re
-=======
->>>>>>> 3eed9f03
 import string
 
 from graphql import build_ast_schema
@@ -48,28 +44,6 @@
 
 def check_schema_identifier_is_valid(identifier):
     """Check if input is a valid identifier, made of alphanumeric and underscore characters.
-<<<<<<< HEAD
-
-    Args:
-        identifier: str, used for identifying input schemas when merging multiple schemas
-
-    Raises:
-        - ValueError if the name is the empty string, or if it consists of characters other
-          than alphanumeric characters and underscores
-    """
-    if not isinstance(identifier, str):
-        raise ValueError(u'Schema identifier "{}" is not a string.'.format(identifier))
-    if identifier == '':
-        raise ValueError(u'Schema identifier must be a nonempty string.')
-    illegal_characters = frozenset(identifier) - _alphanumeric_and_underscore
-    if illegal_characters:
-        raise ValueError(
-            u'Schema identifier "{}" contains illegal characters: {}'.format(
-                identifier, illegal_characters
-            )
-        )
-=======
->>>>>>> 3eed9f03
 
     Args:
         identifier: str, used for identifying input schemas when merging multiple schemas
