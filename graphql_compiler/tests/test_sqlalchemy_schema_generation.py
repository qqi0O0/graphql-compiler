--- conflicted
+++ resolved
@@ -69,7 +69,6 @@
         self.assertEqual(self.schema_graph.get_subclass_set('A'), {'A'})
         self.assertEqual(self.schema_graph.get_superclass_set('A'), {'A'})
 
-<<<<<<< HEAD
     def test_edge_generation(self):
         a_vertex = self.schema_graph.get_element_by_class_name('A')
         b_vertex = self.schema_graph.get_element_by_class_name('B')
@@ -80,7 +79,7 @@
         self.assertEqual(edge_from_a_to_b.base_out_connection, 'B')
         self.assertEqual(edge_from_a_to_b.in_connections, {'A'})
         self.assertEqual(edge_from_a_to_b.out_connections, {'B'})
-=======
+
     def test_sqlalchemy_graphql_schema_generation(self):
         expected_schema_text = '''
             schema {
@@ -104,14 +103,22 @@
             type A {
                 _x_count: Int
                 default: Int
+                edge_to_B: String
+                out_A_edge_to_B: [B]
                 supported_type: String
+            }
+
+            type B {
+                _x_count: Int
+                in_A_edge_to_B: [A]
+                primary_key: String
             }
 
             type RootSchemaQuery {
                 A: [A]
+                B: [B]
             }
         '''
         schema_text = print_schema(self.graphql_schema)
         compare_schema_texts(self, expected_schema_text, schema_text)
-        self.assertEqual({}, self.type_equivalence_hints)
->>>>>>> 547ab2a3
+        self.assertEqual({}, self.type_equivalence_hints)